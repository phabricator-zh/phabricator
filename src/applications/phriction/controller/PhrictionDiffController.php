--- conflicted
+++ resolved
@@ -218,11 +218,7 @@
         'href'  => '/phriction/edit/'.$document_id.'/?revert='.$version,
         'class' => 'button',
       ),
-<<<<<<< HEAD
-      'Revert to Version '.$version.'...');
-=======
-      pht('Revert to Version %s...', phutil_escape_html($version)));
->>>>>>> 51947ac3
+      pht('Revert to Version %s...', $version));
   }
 
   private function renderComparisonTable(array $content) {
