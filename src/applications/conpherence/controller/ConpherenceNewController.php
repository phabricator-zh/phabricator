--- conflicted
+++ resolved
@@ -92,18 +92,10 @@
             ->setTitle('Success')
             ->addCancelButton('#', 'Okay')
             ->appendChild(
-<<<<<<< HEAD
               phutil_tag(
                 'p',
                 array(),
-                pht('Message sent successfully.'))
-=======
-              phutil_tag('p',
-              array(),
-              pht('Message sent successfully.')
-            )
->>>>>>> 742ee449
-          );
+                pht('Message sent successfully.')));
           $response = id(new AphrontDialogResponse())
             ->setDialog($dialog);
         } else {
