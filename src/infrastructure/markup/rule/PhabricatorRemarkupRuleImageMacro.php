--- conflicted
+++ resolved
@@ -51,12 +51,8 @@
           'src'   => $src_uri,
           'alt'   => $matches[1],
           'title' => $matches[1],
-<<<<<<< HEAD
+          'style' => $style,
         ));
-=======
-          'style' => $style),
-        null);
->>>>>>> ba3b7854
       return $this->getEngine()->storeText($img);
     } else {
       return $matches[1];
