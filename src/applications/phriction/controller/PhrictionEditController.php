--- conflicted
+++ resolved
@@ -183,15 +183,9 @@
       $draft_note = new AphrontErrorView();
       $draft_note->setSeverity(AphrontErrorView::SEVERITY_NOTICE);
       $draft_note->setTitle('Recovered Draft');
-<<<<<<< HEAD
       $draft_note->appendChild(hsprintf(
         '<p>Showing a saved draft of your edits, you can %s.</p>',
         $discard));
-=======
-      $draft_note->appendChild(
-        '<p>'.pht('Showing a saved draft of your edits, you can %s.',
-         $discard).'</p>');
->>>>>>> 51947ac3
     } else {
       $content_text = $content->getContent();
       $draft_note = null;
