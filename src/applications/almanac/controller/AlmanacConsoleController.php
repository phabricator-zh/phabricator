--- conflicted
+++ resolved
@@ -37,13 +37,8 @@
     $crumbs->addTextCrumb(pht('Console'));
 
     $box = id(new PHUIObjectBoxView())
-<<<<<<< HEAD
-      ->setHeaderText('Console')
+      ->setHeaderText(pht('Console'))
       ->setObjectList($menu);
-=======
-      ->setHeaderText(pht('Console'))
-      ->appendChild($menu);
->>>>>>> c075f7f6
 
     return $this->buildApplicationPage(
       array(
