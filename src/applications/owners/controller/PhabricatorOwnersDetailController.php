--- conflicted
+++ resolved
@@ -39,15 +39,10 @@
     $properties = $this->buildPackagePropertyView($package);
     $properties->setActionList($actions);
 
-<<<<<<< HEAD
-    $panel->setHeader($header);
-    $panel->setTable($table);
-=======
     $header = id(new PHUIHeaderView())
       ->setUser($viewer)
       ->setHeader($package->getName())
       ->setPolicyObject($package);
->>>>>>> 5aa4044a
 
     $panel = id(new PHUIObjectBoxView())
       ->setHeader($header)
