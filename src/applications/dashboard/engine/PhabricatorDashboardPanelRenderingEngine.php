<?php

final class PhabricatorDashboardPanelRenderingEngine extends Phobject {

  const HEADER_MODE_NORMAL = 'normal';
  const HEADER_MODE_NONE   = 'none';
  const HEADER_MODE_EDIT   = 'edit';

  private $panel;
  private $viewer;
  private $enableAsyncRendering;
  private $parentPanelPHIDs;
  private $headerMode = self::HEADER_MODE_NORMAL;
  private $dashboardID;

  public function setDashboardID($id) {
    $this->dashboardID = $id;
    return $this;
  }

  public function getDashboardID() {
    return $this->dashboardID;
  }

  public function setHeaderMode($header_mode) {
    $this->headerMode = $header_mode;
    return $this;
  }

  public function getHeaderMode() {
    return $this->headerMode;
  }

  /**
   * Allow the engine to render the panel via Ajax.
   */
  public function setEnableAsyncRendering($enable) {
    $this->enableAsyncRendering = $enable;
    return $this;
  }

  public function setParentPanelPHIDs(array $parents) {
    $this->parentPanelPHIDs = $parents;
    return $this;
  }

  public function getParentPanelPHIDs() {
    return $this->parentPanelPHIDs;
  }

  public function setViewer(PhabricatorUser $viewer) {
    $this->viewer = $viewer;
    return $this;
  }

  public function getViewer() {
    return $this->viewer;
  }

  public function setPanel(PhabricatorDashboardPanel $panel) {
    $this->panel = $panel;
    return $this;
  }

  public function getPanel() {
    return $this->panel;
  }

  public function renderPanel() {
    $panel = $this->getPanel();
    $viewer = $this->getViewer();

    if (!$panel) {
      return $this->renderErrorPanel(
        pht('Missing Panel'),
        pht('This panel does not exist.'));
    }

    $panel_type = $panel->getImplementation();
    if (!$panel_type) {
      return $this->renderErrorPanel(
        $panel->getName(),
        pht(
          'This panel has type "%s", but that panel type is not known to '.
          'Phabricator.',
          $panel->getPanelType()));
    }

    try {
      $this->detectRenderingCycle($panel);

      if ($this->enableAsyncRendering) {
        if ($panel_type->shouldRenderAsync()) {
          return $this->renderAsyncPanel();
        }
      }

      return $this->renderNormalPanel($viewer, $panel, $this);
    } catch (Exception $ex) {
      return $this->renderErrorPanel(
        $panel->getName(),
        pht(
          '%s: %s',
          phutil_tag('strong', array(), get_class($ex)),
          $ex->getMessage()));
    }
  }

  private function renderNormalPanel() {
    $panel = $this->getPanel();
    $panel_type = $panel->getImplementation();

    $content = $panel_type->renderPanelContent(
      $this->getViewer(),
      $panel,
      $this);
    $header = $this->renderPanelHeader();

    return $this->renderPanelDiv(
      $content,
      $header);
  }


  private function renderAsyncPanel() {
    $panel = $this->getPanel();

    $panel_id = celerity_generate_unique_node_id();
    $dashboard_id = $this->getDashboardID();

    Javelin::initBehavior(
      'dashboard-async-panel',
      array(
        'panelID' => $panel_id,
        'parentPanelPHIDs' => $this->getParentPanelPHIDs(),
        'headerMode' => $this->getHeaderMode(),
        'dashboardID' => $dashboard_id,
        'uri' => '/dashboard/panel/render/'.$panel->getID().'/',
      ));

    $header = $this->renderPanelHeader();
    $content = id(new PHUIPropertyListView())
      ->addTextContent(pht('Loading...'));

    return $this->renderPanelDiv(
      $content,
      $header,
      $panel_id);
  }

  private function renderErrorPanel($title, $body) {
    switch ($this->getHeaderMode()) {
      case self::HEADER_MODE_NONE:
        $header = null;
        break;
      case self::HEADER_MODE_EDIT:
        $header = id(new PHUIHeaderView())
          ->setHeader($title);
        $header = $this->addPanelHeaderActions($header);
        break;
      case self::HEADER_MODE_NORMAL:
      default:
        $header = id(new PHUIHeaderView())
          ->setHeader($title);
        break;
    }
    $icon = id(new PHUIIconView())
      ->setIconFont('fa-warning red msr');
    $content = id(new PHUIBoxView())
      ->addClass('dashboard-box')
      ->appendChild($icon)
      ->appendChild($body);
    return $this->renderPanelDiv(
      $content,
      $header);
  }

  private function renderPanelDiv(
    $content,
    $header = null,
    $id = null) {
    require_celerity_resource('phabricator-dashboard-css');

    $panel = $this->getPanel();
    if (!$id) {
      $id = celerity_generate_unique_node_id();
    }
    $box = id(new PHUIObjectBoxView())
      ->setHeader($header)
      ->appendChild($content)
      ->setID($id)
      ->addSigil('dashboard-panel')
      ->setMetadata(array('objectPHID' => $panel->getPHID()));

    return phutil_tag_div('dashboard-pane', $box);
  }


  private function renderPanelHeader() {

    $panel = $this->getPanel();
    switch ($this->getHeaderMode()) {
      case self::HEADER_MODE_NONE:
        $header = null;
        break;
      case self::HEADER_MODE_EDIT:
        $header = id(new PHUIHeaderView())
          ->setHeader($panel->getName());
        $header = $this->addPanelHeaderActions($header);
        break;
      case self::HEADER_MODE_NORMAL:
      default:
        $header = id(new PHUIHeaderView())
          ->setHeader($panel->getName());
        $panel_type = $panel->getImplementation();
        $header = $panel_type->adjustPanelHeader(
          $this->getViewer(),
          $panel,
          $this,
          $header);
        break;
    }
    return $header;
  }

  private function addPanelHeaderActions(
    PHUIHeaderView $header) {
    $panel = $this->getPanel();

    $dashboard_id = $this->getDashboardID();
    $edit_uri = id(new PhutilURI(
      '/dashboard/panel/edit/'.$panel->getID().'/'));
    if ($dashboard_id) {
      $edit_uri->setQueryParam('dashboardID', $dashboard_id);
    }
    $action_edit = id(new PHUIIconView())
      ->setIconFont('fa-pencil')
      ->setWorkflow(true)
<<<<<<< HEAD
      ->setHref((string) $edit_uri);
    $header->addActionIcon($action_edit);
=======
      ->setHref((string)$edit_uri);
    $header->addAction($action_edit);
>>>>>>> 36e2d02d

    if ($dashboard_id) {
      $uri = id(new PhutilURI(
        '/dashboard/removepanel/'.$dashboard_id.'/'))
        ->setQueryParam('panelPHID', $panel->getPHID());
      $action_remove = id(new PHUIIconView())
        ->setIconFont('fa-trash-o')
        ->setHref((string)$uri)
        ->setWorkflow(true);
      $header->addActionIcon($action_remove);
    }
    return $header;
  }


  /**
   * Detect graph cycles in panels, and deeply nested panels.
   *
   * This method throws if the current rendering stack is too deep or contains
   * a cycle. This can happen if you embed layout panels inside each other,
   * build a big stack of panels, or embed a panel in remarkup inside another
   * panel. Generally, all of this stuff is ridiculous and we just want to
   * shut it down.
   *
   * @param PhabricatorDashboardPanel Panel being rendered.
   * @return void
   */
  private function detectRenderingCycle(PhabricatorDashboardPanel $panel) {
    if ($this->parentPanelPHIDs === null) {
      throw new Exception(
        pht(
          'You must call setParentPanelPHIDs() before rendering panels.'));
    }

    $max_depth = 4;
    if (count($this->parentPanelPHIDs) >= $max_depth) {
      throw new Exception(
        pht(
          'To render more than %s levels of panels nested inside other '.
          'panels, purchase a subscription to Phabricator Gold.',
          new PhutilNumber($max_depth)));
    }

    if (in_array($panel->getPHID(), $this->parentPanelPHIDs)) {
      throw new Exception(
        pht(
          'You awake in a twisting maze of mirrors, all alike. '.
          'You are likely to be eaten by a graph cycle. '.
          'Should you escape alive, you resolve to be more careful about '.
          'putting dashboard panels inside themselves.'));
    }
  }


}<|MERGE_RESOLUTION|>--- conflicted
+++ resolved
@@ -236,13 +236,8 @@
     $action_edit = id(new PHUIIconView())
       ->setIconFont('fa-pencil')
       ->setWorkflow(true)
-<<<<<<< HEAD
-      ->setHref((string) $edit_uri);
+      ->setHref((string)$edit_uri);
     $header->addActionIcon($action_edit);
-=======
-      ->setHref((string)$edit_uri);
-    $header->addAction($action_edit);
->>>>>>> 36e2d02d
 
     if ($dashboard_id) {
       $uri = id(new PhutilURI(
