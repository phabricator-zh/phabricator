--- conflicted
+++ resolved
@@ -165,13 +165,8 @@
       ),
       $header.$attrs.$this->renderChildren());
 
-<<<<<<< HEAD
     return phutil_tag(
-      'div',
-=======
-    return phutil_render_tag(
       'li',
->>>>>>> ba3b7854
       array(
         'class' => implode(' ', $classes),
       ),
