--- conflicted
+++ resolved
@@ -64,7 +64,9 @@
 
     $class = 'PhabricatorConpherenceApplication';
     if (PhabricatorApplication::isClassInstalledForViewer($class, $viewer)) {
-      $href = '/conpherence/new/?participant='.$user->getPHID();
+      $href = id(new PhutilURI('/conpherence/new/'))
+        ->setQueryParam('participant', $user->getPHID());
+
       $actions->addAction(
         id(new PhabricatorActionView())
           ->setIcon('fa-comments')
@@ -143,25 +145,6 @@
     $crumbs = $this->buildApplicationCrumbs();
     $crumbs->addTextCrumb($name);
 
-<<<<<<< HEAD
-=======
-    $class = 'PhabricatorConpherenceApplication';
-    if (PhabricatorApplication::isClassInstalledForViewer($class, $viewer)) {
-      $href = id(new PhutilURI('/conpherence/new/'))
-        ->setQueryParam('participant', $user->getPHID());
-      $image = id(new PHUIIconView())
-          ->setIconFont('fa-comments');
-      $button = id(new PHUIButtonView())
-        ->setTag('a')
-        ->setColor(PHUIButtonView::SIMPLE)
-        ->setIcon($image)
-        ->setHref($href)
-        ->setText(pht('Send Message'))
-        ->setWorkflow(true);
-      $header->addActionLink($button);
-    }
-
->>>>>>> 6cfbf481
     $object_box = id(new PHUIObjectBoxView())
       ->setHeader($header)
       ->addPropertyList($properties);
