--- conflicted
+++ resolved
@@ -177,21 +177,19 @@
         ' ');
     }
 
-<<<<<<< HEAD
+    $viewer = $this->getUser();
+
     $left = array();
     $right = array();
-=======
-    $viewer = $this->getUser();
-
-    $header = array();
+
     if ($viewer) {
-      $header[] = id(new PHUISpacesNamespaceContextView())
+      $left[] = id(new PHUISpacesNamespaceContextView())
         ->setUser($viewer)
         ->setObject($this->policyObject);
     }
 
     if ($this->objectName) {
-      $header[] = array(
+      $left[] = array(
         phutil_tag(
           'a',
           array(
@@ -201,7 +199,6 @@
         ' ',
       );
     }
->>>>>>> c075f7f6
 
     if ($this->actionLinks) {
       $actions = array();
@@ -268,18 +265,6 @@
       ),
       $this->header);
 
-<<<<<<< HEAD
-    if ($this->objectName) {
-      array_unshift(
-        $left,
-        phutil_tag(
-          'a',
-          array(
-            'href' => '/'.$this->objectName,
-          ),
-          $this->objectName),
-        ' ');
-=======
     if ($this->tags) {
       $header[] = ' ';
       $header[] = phutil_tag(
@@ -288,7 +273,6 @@
           'class' => 'phui-header-tags',
         ),
         array_interleave(' ', $this->tags));
->>>>>>> c075f7f6
     }
 
     if ($this->subheader) {
