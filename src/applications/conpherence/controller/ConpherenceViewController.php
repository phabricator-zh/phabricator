--- conflicted
+++ resolved
@@ -176,22 +176,6 @@
           'a',
           array(
             'sigil' => 'conpherence-change-widget',
-<<<<<<< HEAD
-            'meta'  => array('widget' => 'widgets-files')
-          ),
-          pht('Files')
-        ),
-        ' | ',
-        javelin_tag(
-          'a',
-          array(
-            'sigil' => 'conpherence-change-widget',
-            'meta'  => array('widget' => 'widgets-tasks')
-          ),
-          pht('Tasks')
-        ),
-        ' | ',
-=======
             'meta'  => array(
               'widget' => 'widgets-files',
               'toggleClass' => 'conpher_files_on'
@@ -201,17 +185,10 @@
           ),
           ''
         ),
->>>>>>> 742ee449
         javelin_tag(
           'a',
           array(
             'sigil' => 'conpherence-change-widget',
-<<<<<<< HEAD
-            'meta'  => array('widget' => 'widgets-calendar')
-          ),
-          pht('Calendar')
-        ),
-=======
             'meta'  => array(
               'widget' => 'widgets-tasks',
               'toggleClass' => 'conpher_list_on'
@@ -234,7 +211,6 @@
           ),
           ''
         )
->>>>>>> 742ee449
       )
     ).
     phutil_tag(
@@ -317,12 +293,8 @@
             array(
               'href' => '/T'.$task->getID()
             ),
-<<<<<<< HEAD
-            $task->getTitle()),
-=======
             $task->getTitle()
           )
->>>>>>> 742ee449
         );
       }
       $table = id(new AphrontTableView($data))
