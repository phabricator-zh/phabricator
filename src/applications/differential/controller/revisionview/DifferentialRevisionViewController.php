<?php

/*
 * Copyright 2011 Facebook, Inc.
 *
 * Licensed under the Apache License, Version 2.0 (the "License");
 * you may not use this file except in compliance with the License.
 * You may obtain a copy of the License at
 *
 *   http://www.apache.org/licenses/LICENSE-2.0
 *
 * Unless required by applicable law or agreed to in writing, software
 * distributed under the License is distributed on an "AS IS" BASIS,
 * WITHOUT WARRANTIES OR CONDITIONS OF ANY KIND, either express or implied.
 * See the License for the specific language governing permissions and
 * limitations under the License.
 */

class DifferentialRevisionViewController extends DifferentialController {

  private $revisionID;

  public function willProcessRequest(array $data) {
    $this->revisionID = $data['id'];
  }

  public function processRequest() {

    $request = $this->getRequest();
    $user = $request->getUser();

    $revision = id(new DifferentialRevision())->load($this->revisionID);
    if (!$revision) {
      return new Aphront404Response();
    }

    $revision->loadRelationships();

    $diffs = $revision->loadDiffs();

    if (!$diffs) {
      throw new Exception(
        "This revision has no diffs. Something has gone quite wrong.");
    }

    $diff_vs = $request->getInt('vs');

    $target = end($diffs);
    $target_id = $request->getInt('id');
    if ($target_id) {
      if (isset($diffs[$target_id])) {
        $target = $diffs[$target_id];
      }
    }

    $diffs = mpull($diffs, null, 'getID');
    if (empty($diffs[$diff_vs])) {
      $diff_vs = null;
    }

    list($changesets, $vs_map) =
      $this->loadChangesetsAndVsMap($diffs, $diff_vs, $target);

    $comments = $revision->loadComments();
    $comments = array_merge(
      $this->getImplicitComments($revision),
      $comments);

    $all_changesets = $changesets;
    $inlines = $this->loadInlineComments($comments, $all_changesets);

    $object_phids = array_merge(
      $revision->getReviewers(),
      $revision->getCCPHIDs(),
      $revision->loadCommitPHIDs(),
      array(
        $revision->getAuthorPHID(),
        $user->getPHID(),
      ),
      mpull($comments, 'getAuthorPHID'));
    foreach ($revision->getAttached() as $type => $phids) {
      foreach ($phids as $phid => $info) {
        $object_phids[] = $phid;
      }
    }
    $object_phids = array_unique($object_phids);

    $handles = id(new PhabricatorObjectHandleData($object_phids))
      ->loadHandles();

    $request_uri = $request->getRequestURI();

    $limit = 100;
    $large = $request->getStr('large');
    if (count($changesets) > $limit && !$large) {
      $count = number_format(count($changesets));
      $warning = new AphrontErrorView();
      $warning->setTitle('Very Large Diff');
      $warning->setSeverity(AphrontErrorView::SEVERITY_WARNING);
      $warning->setWidth(AphrontErrorView::WIDTH_WIDE);
      $warning->appendChild(
        "<p>This diff is very large and affects {$count} files. Use ".
        "Table of Contents to open files in a standalone view. ".
        "<strong>".
          phutil_render_tag(
            'a',
            array(
              'href' => $request_uri->alter('large', 'true'),
            ),
            'Show All Files Inline').
        "</strong>");
      $warning = $warning->render();

      $visible_changesets = array();
    } else {
      $warning = null;
      $visible_changesets = $changesets;
    }

    $diff_properties = id(new DifferentialDiffProperty())->loadAllWhere(
      'diffID = %d AND name IN (%Ls)',
      $target->getID(),
      array(
        'arc:lint',
        'arc:unit',
      ));
    $diff_properties = mpull($diff_properties, 'getData', 'getName');

    $revision_detail = new DifferentialRevisionDetailView();
    $revision_detail->setRevision($revision);

    $custom_renderer_class = PhabricatorEnv::getEnvConfig(
      'differential.revision-custom-detail-renderer');
    if ($custom_renderer_class) {
      PhutilSymbolLoader::loadClass($custom_renderer_class);
      $custom_renderer =
        newv($custom_renderer_class, array());
    }

    $properties = $this->getRevisionProperties(
      $revision,
      $target,
      $handles,
      $diff_properties);
    if ($custom_renderer) {
      $properties = array_merge(
        $properties,
        $custom_renderer->generateProperties($revision, $target));
    }

    $revision_detail->setProperties($properties);

    $actions = $this->getRevisionActions($revision);
    if ($custom_renderer) {
      $actions = array_merge(
        $actions,
        $custom_renderer->generateActionLinks($revision, $target));
    }

    $whitespace = $request->getStr(
      'whitespace',
      DifferentialChangesetParser::WHITESPACE_IGNORE_TRAILING
    );

    $revision_detail->setActions($actions);

    $revision_detail->setUser($user);

    $comment_view = new DifferentialRevisionCommentListView();
    $comment_view->setComments($comments);
    $comment_view->setHandles($handles);
    $comment_view->setInlineComments($inlines);
    $comment_view->setChangesets($all_changesets);
    $comment_view->setUser($user);
    $comment_view->setTargetDiff($target);

    $changeset_view = new DifferentialChangesetListView();
    $changeset_view->setChangesets($visible_changesets);
    $changeset_view->setEditable(true);
    $changeset_view->setRevision($revision);
    $changeset_view->setVsMap($vs_map);
    $changeset_view->setWhitespace($whitespace);

    $diff_history = new DifferentialRevisionUpdateHistoryView();
    $diff_history->setDiffs($diffs);
    $diff_history->setSelectedVersusDiffID($diff_vs);
    $diff_history->setSelectedDiffID($target->getID());
    $diff_history->setSelectedWhitespace($whitespace);

    $toc_view = new DifferentialDiffTableOfContentsView();
    $toc_view->setChangesets($changesets);
    $toc_view->setStandaloneViewLink(empty($visible_changesets));
    $toc_view->setVsMap($vs_map);
    $toc_view->setRevisionID($revision->getID());
    $toc_view->setWhitespace($whitespace);


    $draft = id(new PhabricatorDraft())->loadOneWhere(
      'authorPHID = %s AND draftKey = %s',
      $user->getPHID(),
      'differential-comment-'.$revision->getID());
    if ($draft) {
      $draft = $draft->getDraft();
    } else {
      $draft = null;
    }

    $comment_form = new DifferentialAddCommentView();
    $comment_form->setRevision($revision);
    $comment_form->setActions($this->getRevisionCommentActions($revision));
    $comment_form->setActionURI('/differential/comment/save/');
    $comment_form->setUser($user);
    $comment_form->setDraft($draft);

    $this->updateViewTime($user->getPHID(), $revision->getPHID());

    return $this->buildStandardPageResponse(
      '<div class="differential-primary-pane">'.
        $revision_detail->render().
        $comment_view->render().
        $diff_history->render().
        $warning.
        $toc_view->render().
        $changeset_view->render().
        $comment_form->render().
      '</div>',
      array(
        'title' => $revision->getTitle(),
      ));
  }

  private function getImplicitComments(DifferentialRevision $revision) {

    $template = new DifferentialComment();
    $template->setAuthorPHID($revision->getAuthorPHID());
    $template->setRevisionID($revision->getID());
    $template->setDateCreated($revision->getDateCreated());

    $comments = array();

    if (strlen($revision->getSummary())) {
      $summary_comment = clone $template;
      $summary_comment->setContent($revision->getSummary());
      $summary_comment->setAction(DifferentialAction::ACTION_SUMMARIZE);
      $comments[] = $summary_comment;
    }

    if (strlen($revision->getTestPlan())) {
      $testplan_comment = clone $template;
      $testplan_comment->setContent($revision->getTestPlan());
      $testplan_comment->setAction(DifferentialAction::ACTION_TESTPLAN);
      $comments[] = $testplan_comment;
    }

    return $comments;
  }

  private function getRevisionProperties(
    DifferentialRevision $revision,
    DifferentialDiff $diff,
    array $handles,
    array $diff_properties) {

    $properties = array();

    $status = $revision->getStatus();
    $status = DifferentialRevisionStatus::getNameForRevisionStatus($status);
    $properties['Revision Status'] = '<strong>'.$status.'</strong>';

    $author = $handles[$revision->getAuthorPHID()];
    $properties['Author'] = $author->renderLink();

    $properties['Reviewers'] = $this->renderHandleLinkList(
      array_select_keys(
        $handles,
        $revision->getReviewers()));

    $properties['CCs'] = $this->renderHandleLinkList(
      array_select_keys(
        $handles,
        $revision->getCCPHIDs()));

    $host = $diff->getSourceMachine();
    if ($host) {
      $properties['Host'] = phutil_escape_html($host);
    }

    $path = $diff->getSourcePath();
    if ($path) {
      $branch = $diff->getBranch() ? ' ('.$diff->getBranch().')' : '';
      $properties['Path'] = phutil_escape_html("{$path} {$branch}");
    }

    $lstar = DifferentialRevisionUpdateHistoryView::renderDiffLintStar($diff);
    $lmsg = DifferentialRevisionUpdateHistoryView::getDiffLintMessage($diff);
    $ldata = idx($diff_properties, 'arc:lint');
    $ltail = null;
    if ($ldata) {
      $ldata = igroup($ldata, 'path');
      $lint_messages = array();
      foreach ($ldata as $path => $messages) {
        $message_markup = array();
        foreach ($messages as $message) {
          $path = idx($message, 'path');
          $line = idx($message, 'line');

          $code = idx($message, 'code');
          $severity = idx($message, 'severity');

          $name = idx($message, 'name');
          $description = idx($message, 'description');

          $message_markup[] =
            '<li>'.
              '<span class="lint-severity-'.phutil_escape_html($severity).'">'.
                phutil_escape_html(ucwords($severity)).
              '</span>'.
              ' '.
              '('.phutil_escape_html($code).') '.
              phutil_escape_html($name).
              ' at line '.phutil_escape_html($line).
              '<p>'.phutil_escape_html($description).'</p>'.
            '</li>';
        }
        $lint_messages[] =
          '<li class="lint-file-block">'.
            'Lint for <strong>'.phutil_escape_html($path).'</strong>'.
            '<ul>'.implode("\n", $message_markup).'</ul>'.
          '</li>';
      }
      $ltail =
        '<div class="differential-lint-block">'.
          '<ul>'.
            implode("\n", $lint_messages).
          '</ul>'.
        '</div>';
    }

    $properties['Lint'] = $lstar.' '.$lmsg.$ltail;

    $ustar = DifferentialRevisionUpdateHistoryView::renderDiffUnitStar($diff);
    $umsg = DifferentialRevisionUpdateHistoryView::getDiffUnitMessage($diff);

    $udata = idx($diff_properties, 'arc:unit');
    $utail = null;
    if ($udata) {
      $unit_messages = array();
      foreach ($udata as $test) {
        $name = phutil_escape_html(idx($test, 'name'));
        $result = phutil_escape_html(idx($test, 'result'));
        $userdata = phutil_escape_html(idx($test, 'userdata'));
        if (strlen($userdata) > 256) {
          $userdata = substr($userdata, 0, 256).'...';
        }
        $userdata = str_replace("\n", '<br />', $userdata);
        $unit_messages[] =
          '<tr>'.
            '<th>'.$name.'</th>'.
            '<th class="unit-test-result">'.
              '<div class="result-'.$result.'">'.
                strtoupper($result).
              '</div>'.
            '</th>'.
            '<td>'.$userdata.'</td>'.
          '</tr>';
      }

      $utail =
        '<div class="differential-unit-block">'.
          '<table class="differential-unit-table">'.
            implode("\n", $unit_messages).
          '</table>'.
        '</div>';
    }

    $properties['Unit'] = $ustar.' '.$umsg.$utail;

    if (PhabricatorEnv::getEnvConfig('maniphest.enabled')) {
      $tasks = $revision->getAttachedPHIDs(
        PhabricatorPHIDConstants::PHID_TYPE_TASK);
      if ($tasks) {
        $links = array();
        foreach ($tasks as $task_phid) {
          $links[] = $handles[$task_phid]->renderLink();
        }
        $properties['Maniphest Tasks'] = implode('<br />', $links);
      }
    }

    $commit_phids = $revision->getCommitPHIDs();
    if ($commit_phids) {
      $links = array();
      foreach ($commit_phids as $commit_phid) {
        $links[] = $handles[$commit_phid]->renderLink();
      }
      $properties['Commits'] = implode('<br />', $links);
    }

    return $properties;
  }

  private function getRevisionActions(DifferentialRevision $revision) {
    $viewer_phid = $this->getRequest()->getUser()->getPHID();
    $viewer_is_owner = ($revision->getAuthorPHID() == $viewer_phid);
    $viewer_is_reviewer = in_array($viewer_phid, $revision->getReviewers());
    $viewer_is_cc = in_array($viewer_phid, $revision->getCCPHIDs());
    $status = $revision->getStatus();
    $revision_id = $revision->getID();
    $revision_phid = $revision->getPHID();

    $links = array();

    if ($viewer_is_owner) {
      $links[] = array(
        'class' => 'revision-edit',
        'href'  => "/differential/revision/edit/{$revision_id}/",
        'name'  => 'Edit Revision',
      );
    }

    if (!$viewer_is_owner && !$viewer_is_reviewer) {
      $action = $viewer_is_cc ? 'rem' : 'add';
      $links[] = array(
        'class'   => $viewer_is_cc ? 'subscribe-rem' : 'subscribe-add',
        'href'    => "/differential/subscribe/{$action}/{$revision_id}/",
        'name'    => $viewer_is_cc ? 'Unsubscribe' : 'Subscribe',
        'instant' => true,
      );
    } else {
      $links[] = array(
        'class' => 'subscribe-rem unavailable',
        'name'  => 'Automatically Subscribed',
      );
    }

    require_celerity_resource('phabricator-object-selector-css');
    require_celerity_resource('javelin-behavior-phabricator-object-selector');

    if (PhabricatorEnv::getEnvConfig('maniphest.enabled')) {
      $links[] = array(
        'class' => 'attach-maniphest',
        'name'  => 'Edit Maniphest Tasks',
        'href'  => "/differential/attach/{$revision_id}/TASK/",
        'sigil' => 'workflow',
      );
    }

    $links[] = array(
      'class' => 'transcripts-metamta',
      'name'  => 'MetaMTA Transcripts',
      'href'  => "/mail/?phid={$revision_phid}",
    );

    $links[] = array(
      'class' => 'transcripts-herald',
      'name'  => 'Herald Transcripts',
      'href'  => "/herald/transcript/?phid={$revision_phid}",
    );

    return $links;
  }


  private function renderHandleLinkList(array $list) {
    if (empty($list)) {
      return '<em>None</em>';
    }
    return implode(', ', mpull($list, 'renderLink'));
  }

  private function getRevisionCommentActions(DifferentialRevision $revision) {

    $actions = array(
      DifferentialAction::ACTION_COMMENT => true,
    );

    $viewer_phid = $this->getRequest()->getUser()->getPHID();
    $viewer_is_owner = ($viewer_phid == $revision->getAuthorPHID());
    $viewer_is_reviewer = in_array($viewer_phid, $revision->getReviewers());

    if ($viewer_is_owner) {
      switch ($revision->getStatus()) {
        case DifferentialRevisionStatus::NEEDS_REVIEW:
          $actions[DifferentialAction::ACTION_ABANDON] = true;
          $actions[DifferentialAction::ACTION_RETHINK] = true;
          break;
        case DifferentialRevisionStatus::NEEDS_REVISION:
          $actions[DifferentialAction::ACTION_ABANDON] = true;
          $actions[DifferentialAction::ACTION_REQUEST] = true;
          break;
        case DifferentialRevisionStatus::ACCEPTED:
          $actions[DifferentialAction::ACTION_ABANDON] = true;
          $actions[DifferentialAction::ACTION_REQUEST] = true;
          $actions[DifferentialAction::ACTION_RETHINK] = true;
          break;
        case DifferentialRevisionStatus::COMMITTED:
          break;
        case DifferentialRevisionStatus::ABANDONED:
          $actions[DifferentialAction::ACTION_RECLAIM] = true;
          break;
      }
    } else {
      switch ($revision->getStatus()) {
        case DifferentialRevisionStatus::NEEDS_REVIEW:
          $actions[DifferentialAction::ACTION_ACCEPT] = true;
          $actions[DifferentialAction::ACTION_REJECT] = true;
          $actions[DifferentialAction::ACTION_RESIGN] = $viewer_is_reviewer;
          break;
        case DifferentialRevisionStatus::NEEDS_REVISION:
          $actions[DifferentialAction::ACTION_ACCEPT] = true;
          $actions[DifferentialAction::ACTION_RESIGN] = $viewer_is_reviewer;
          break;
        case DifferentialRevisionStatus::ACCEPTED:
          $actions[DifferentialAction::ACTION_REJECT] = true;
          break;
        case DifferentialRevisionStatus::COMMITTED:
        case DifferentialRevisionStatus::ABANDONED:
          break;
      }
    }

    $actions[DifferentialAction::ACTION_ADDREVIEWERS] = true;

    return array_keys(array_filter($actions));
  }

  private function loadInlineComments(array $comments, array &$changesets) {

    $inline_comments = array();

    $comment_ids = array_filter(mpull($comments, 'getID'));
    if (!$comment_ids) {
      return $inline_comments;
    }

    $inline_comments = id(new DifferentialInlineComment())
      ->loadAllWhere(
        'commentID in (%Ld)',
        $comment_ids);

    $load_changesets = array();
    foreach ($inline_comments as $inline) {
      $changeset_id = $inline->getChangesetID();
      if (isset($changesets[$changeset_id])) {
        continue;
      }
      $load_changesets[$changeset_id] = true;
    }

    $more_changesets = array();
    if ($load_changesets) {
      $changeset_ids = array_keys($load_changesets);
      $more_changesets += id(new DifferentialChangeset())
        ->loadAllWhere(
          'id IN (%Ld)',
          $changeset_ids);
    }

    if ($more_changesets) {
      $changesets += $more_changesets;
      $changesets = msort($changesets, 'getSortKey');
    }

    return $inline_comments;
  }

  private function loadChangesetsAndVsMap(array $diffs, $diff_vs, $target) {
    $load_ids = array();
    if ($diff_vs) {
      $load_ids[] = $diff_vs;
    }
    $load_ids[] = $target->getID();

    $raw_changesets = id(new DifferentialChangeset())
      ->loadAllWhere(
        'diffID IN (%Ld)',
        $load_ids);
    $changeset_groups = mgroup($raw_changesets, 'getDiffID');

    $changesets = idx($changeset_groups, $target->getID(), array());
    $changesets = mpull($changesets, null, 'getID');

    $vs_map = array();
    if ($diff_vs) {
      $vs_changesets = idx($changeset_groups, $diff_vs, array());
      $vs_changesets = mpull($vs_changesets, null, 'getFilename');
      foreach ($changesets as $key => $changeset) {
        $file = $changeset->getFilename();
        if (isset($vs_changesets[$file])) {
          $vs_map[$changeset->getID()] = $vs_changesets[$file]->getID();
          unset($vs_changesets[$file]);
        }
      }
      foreach ($vs_changesets as $changeset) {
        $changesets[$changeset->getID()] = $changeset;
        $vs_map[$changeset->getID()] = -1;
      }
    }

    $changesets = msort($changesets, 'getSortKey');

    return array($changesets, $vs_map);
  }

<<<<<<< HEAD
  private function updateViewTime($user_phid, $revision_phid) {
    $view_time =
      id(new DifferentialViewTime())
        ->setViewerPHID($user_phid)
        ->setObjectPHID($revision_phid)
        ->setViewTime(time())
        ->replace();
  }
}
/*


  protected function getSandcastleURI(Diff $diff) {
    $uri = $this->getDiffProperty($diff, 'facebook:sandcastle_uri');
    if (!$uri) {
      $uri = $diff->getSandboxURL();
    }
    return $uri;
  }

  protected function getDiffProperty(Diff $diff, $property, $default = null) {
    $diff_id = $diff->getID();
    if (empty($this->diffProperties[$diff_id])) {
      $props = id(new DifferentialDiffProperty())
        ->loadAllWhere('diffID = %s', $diff_id);
      $dict = array_pull($props, 'getData', 'getName');
      $this->diffProperties[$diff_id] = $dict;
    }
    return idx($this->diffProperties[$diff_id], $property, $default);
  }

    $diff_table->appendChild(
      <tr>
        <td colspan="8" class="diff-differ-submit">
          <label>Whitespace Changes:</label>
          {id(<select name="whitespace" />)->setOptions(
            array(
              'ignore-all'      => 'Ignore All',
              'ignore-trailing' => 'Ignore Trailing',
              'show-all'        => 'Show All',
            ), $request->getStr('whitespace'))}{' '}
          <button type="submit">Show Diff</button>
        </td>
      </tr>);

    $load_ids = array_filter(array($old, $diff->getID()));

    $viewer_id = $this->getRequest()->getViewerContext()->getUserID();

    $raw_objects = queryfx_all(
      smc_get_db('cdb.differential', 'r'),
      'SELECT * FROM changeset WHERE changeset.diffID IN (%Ld)',
      $load_ids);

    $raw_objects = array_group($raw_objects, 'diffID');
    $objects = $raw_objects[$diff->getID()];

    if (!$objects) {
      $changesets = array();
    } else {
      $changesets = id(new DifferentialChangeset())->loadAllFromArray($objects);
    }



    $feedback = id(new DifferentialFeedback())->loadAllWithRevision($revision);
    $feedback = array_merge($implied_feedback, $feedback);

    $inline_comments = $this->loadInlineComments($feedback, $changesets);

    $diff_map = array();
    $diffs = array_psort($diffs, 'getID');
    foreach ($diffs as $diff) {
      $diff_map[$diff->getID()] = count($diff_map) + 1;
    }
    $visible_changesets = array_fill_keys($visible_changesets, true);
    $hidden_changesets = array();
    foreach ($changesets as $changeset) {
      $id = $changeset->getID();
      if (isset($visible_changesets[$id])) {
        continue;
      }
      $hidden_changesets[$id] = $diff_map[$changeset->getDiffID()];
    }


    $engine = new RemarkupEngine();
    $engine->enableFeature(RemarkupEngine::FEATURE_GUESS_IMAGES);
    $engine->enableFeature(RemarkupEngine::FEATURE_YOUTUBE);
    $engine->setCurrentSandcastle($this->getSandcastleURI($target_diff));

    $syntax_link =
      <a href={'http://www.intern.facebook.com/intern/wiki/index.php' .
               '/Articles/Remarkup_Syntax_Reference'}
         target="_blank"
         tabindex="4">Remarkup Reference</a>;


    $notice = null;
    if ($this->getRequest()->getBool('diff_changed')) {
      $notice =
        <tools:notice title="Revision Updated Recently">
          This revision was updated with a <strong>new diff</strong> while you
          were providing feedback. Your inline comments appear on the
          <strong>old diff</strong>.
        </tools:notice>;
    }

    $engineering_repository_id = RepositoryRef::getByCallsign('E')->getID();
    $svn_revision = $revision->getSVNRevision();
    if ($status == DifferentialConstants::COMMITTED &&
        $svn_revision &&
        $revision->getRepositoryID() == $engineering_repository_id) {
      $href = '/intern/push/request.php?rev='.$svn_revision;
      $href = RedirectURI($href)->setTier('intern');
      $links[] = array(
        'merge',
        <a href={$href} id="ask_for_merge_link">Ask for Merge</a>,
      );
    }

  }


  protected function renderDiffPropertyMoreLink(Diff $diff, $name) {
    $target = <div class="star-more"
                   style="display: none;">
                <div class="star-loading">Loading...</div>
              </div>;
    $meta = array(
      'target'  => $target->requireUniqueID(),
      'uri'     => '/differential/diffprop/'.$diff->getID().'/'.$name.'/',
    );
    $more =
      <span sigil="star-link-container">
        &middot;
        <a mustcapture="true"
                 sigil="star-more"
                  href="#"
                  meta={$meta}>Show Details</a>
      </span>;
    return <x:frag>{$more}{$target}</x:frag>;
  }



  protected function getRevisionStatusDisplay(DifferentialRevision $revision) {
    $viewer_id = $this->getRequest()->getViewerContext()->getUserID();
    $viewer_is_owner = ($viewer_id == $revision->getOwnerID());
    $status = $revision->getStatus();

    $more = null;
    switch ($status) {
      case DifferentialConstants::NEEDS_REVIEW:
        $message = 'Pending Review';
        break;
      case DifferentialConstants::NEEDS_REVISION:
        $message = 'Awaiting Revision';
        if ($viewer_is_owner) {
          $more = 'Make the requested changes and update the revision.';
        }
        break;
      case DifferentialConstants::ACCEPTED:
        $message = 'Ready for Commit';
        if ($viewer_is_owner) {
          $more =
            <x:frag>
              Run <tt>arc commit</tt> (svn) or <tt>arc amend</tt> (git) to
              proceed.
            </x:frag>;
        }
        break;
      case DifferentialConstants::COMMITTED:
        $message = 'Committed';
        $ref = $revision->getRevisionRef();
        $more = $ref
                ? (<a href={URI($ref->getDetailURL())}>
                     {$ref->getName()}
                   </a>)
                : null;

        $engineering_repository_id = RepositoryRef::getByCallsign('E')->getID();
        if ($revision->getSVNRevision() &&
            $revision->getRepositoryID() == $engineering_repository_id) {
          Javelin::initBehavior(
            'differential-revtracker-status',
            array(
              'uri' => '/differential/revtracker/'.$revision->getID().'/',
              'statusId' => 'revtracker_status',
              'mergeLinkId' => 'ask_for_merge_link',
            ));
        }
        break;
      case DifferentialConstants::ABANDONED:
        $message = 'Abandoned';
        break;
      default:
        throw new Exception("Unknown revision status.");
    }

    if ($more) {
      $message =
        <x:frag>
          <strong id="revtracker_status">{$message}</strong>
          &middot; {$more}
        </x:frag>;
    } else {
      $message = <strong id="revtracker_status">{$message}</strong>;
    }

    return $message;
  }

}
  protected function getDetailFields(
    DifferentialRevision $revision,
    Diff $diff,
    array $handles) {

    $sandcastle = $this->getSandcastleURI($diff);
    if ($sandcastle) {
      $fields['Sandcastle'] = <a href={$sandcastle}>{$sandcastle}</a>;
    }


    $blame_rev = $revision->getSvnBlameRevision();
    if ($blame_rev) {
      if ($revision->getRepositoryRef() && is_numeric($blame_rev)) {
        $ref = new RevisionRef($revision->getRepositoryRef(), $blame_rev);
        $fields['Blame Revision'] =
          <a href={URI($ref->getDetailURL())}>
            {$ref->getName()}
          </a>;
      } else {
        $fields['Blame Revision'] = $blame_rev;
      }
    }


    $bugzilla_id = $revision->getBugzillaID();
    if ($bugzilla_id) {
      $href = 'http://bugs.developers.facebook.com/show_bug.cgi?id='.
        $bugzilla_id;
      $fields['Bugzilla'] = <a href={$href}>{'#'.$bugzilla_id}</a>;
    }

    $fields['Apply Patch'] = <tt>arc patch --revision {$revision->getID()}</tt>;

    if ($diff->getParentRevisionID()) {
      $parent = id(new DifferentialRevision())->load(
        $diff->getParentRevisionID());
      if ($parent) {
        $fields['Depends On'] =
          <a href={$parent->getURI()}>
            D{$parent->getID()}: {$parent->getName()}
          </a>;
      }
    }

    Javelin::initBehavior('differential-star-more');
    if ($unit_details) {
      $fields['Unit Tests'] =
        <x:frag>
          {$fields['Unit Tests']}
          {$this->renderDiffPropertyMoreLink($diff, 'unit')}
        </x:frag>;
    }

    $platform_impact = $revision->getPlatformImpact();
    if ($platform_impact) {
      $fields['Platform Impact'] =
        <text linebreaks="true">{$platform_impact}</text>;
    }

    return $fields;
  }


*/
=======
}
>>>>>>> f910c379
<|MERGE_RESOLUTION|>--- conflicted
+++ resolved
@@ -602,7 +602,6 @@
     return array($changesets, $vs_map);
   }
 
-<<<<<<< HEAD
   private function updateViewTime($user_phid, $revision_phid) {
     $view_time =
       id(new DifferentialViewTime())
@@ -611,277 +610,4 @@
         ->setViewTime(time())
         ->replace();
   }
-}
-/*
-
-
-  protected function getSandcastleURI(Diff $diff) {
-    $uri = $this->getDiffProperty($diff, 'facebook:sandcastle_uri');
-    if (!$uri) {
-      $uri = $diff->getSandboxURL();
-    }
-    return $uri;
-  }
-
-  protected function getDiffProperty(Diff $diff, $property, $default = null) {
-    $diff_id = $diff->getID();
-    if (empty($this->diffProperties[$diff_id])) {
-      $props = id(new DifferentialDiffProperty())
-        ->loadAllWhere('diffID = %s', $diff_id);
-      $dict = array_pull($props, 'getData', 'getName');
-      $this->diffProperties[$diff_id] = $dict;
-    }
-    return idx($this->diffProperties[$diff_id], $property, $default);
-  }
-
-    $diff_table->appendChild(
-      <tr>
-        <td colspan="8" class="diff-differ-submit">
-          <label>Whitespace Changes:</label>
-          {id(<select name="whitespace" />)->setOptions(
-            array(
-              'ignore-all'      => 'Ignore All',
-              'ignore-trailing' => 'Ignore Trailing',
-              'show-all'        => 'Show All',
-            ), $request->getStr('whitespace'))}{' '}
-          <button type="submit">Show Diff</button>
-        </td>
-      </tr>);
-
-    $load_ids = array_filter(array($old, $diff->getID()));
-
-    $viewer_id = $this->getRequest()->getViewerContext()->getUserID();
-
-    $raw_objects = queryfx_all(
-      smc_get_db('cdb.differential', 'r'),
-      'SELECT * FROM changeset WHERE changeset.diffID IN (%Ld)',
-      $load_ids);
-
-    $raw_objects = array_group($raw_objects, 'diffID');
-    $objects = $raw_objects[$diff->getID()];
-
-    if (!$objects) {
-      $changesets = array();
-    } else {
-      $changesets = id(new DifferentialChangeset())->loadAllFromArray($objects);
-    }
-
-
-
-    $feedback = id(new DifferentialFeedback())->loadAllWithRevision($revision);
-    $feedback = array_merge($implied_feedback, $feedback);
-
-    $inline_comments = $this->loadInlineComments($feedback, $changesets);
-
-    $diff_map = array();
-    $diffs = array_psort($diffs, 'getID');
-    foreach ($diffs as $diff) {
-      $diff_map[$diff->getID()] = count($diff_map) + 1;
-    }
-    $visible_changesets = array_fill_keys($visible_changesets, true);
-    $hidden_changesets = array();
-    foreach ($changesets as $changeset) {
-      $id = $changeset->getID();
-      if (isset($visible_changesets[$id])) {
-        continue;
-      }
-      $hidden_changesets[$id] = $diff_map[$changeset->getDiffID()];
-    }
-
-
-    $engine = new RemarkupEngine();
-    $engine->enableFeature(RemarkupEngine::FEATURE_GUESS_IMAGES);
-    $engine->enableFeature(RemarkupEngine::FEATURE_YOUTUBE);
-    $engine->setCurrentSandcastle($this->getSandcastleURI($target_diff));
-
-    $syntax_link =
-      <a href={'http://www.intern.facebook.com/intern/wiki/index.php' .
-               '/Articles/Remarkup_Syntax_Reference'}
-         target="_blank"
-         tabindex="4">Remarkup Reference</a>;
-
-
-    $notice = null;
-    if ($this->getRequest()->getBool('diff_changed')) {
-      $notice =
-        <tools:notice title="Revision Updated Recently">
-          This revision was updated with a <strong>new diff</strong> while you
-          were providing feedback. Your inline comments appear on the
-          <strong>old diff</strong>.
-        </tools:notice>;
-    }
-
-    $engineering_repository_id = RepositoryRef::getByCallsign('E')->getID();
-    $svn_revision = $revision->getSVNRevision();
-    if ($status == DifferentialConstants::COMMITTED &&
-        $svn_revision &&
-        $revision->getRepositoryID() == $engineering_repository_id) {
-      $href = '/intern/push/request.php?rev='.$svn_revision;
-      $href = RedirectURI($href)->setTier('intern');
-      $links[] = array(
-        'merge',
-        <a href={$href} id="ask_for_merge_link">Ask for Merge</a>,
-      );
-    }
-
-  }
-
-
-  protected function renderDiffPropertyMoreLink(Diff $diff, $name) {
-    $target = <div class="star-more"
-                   style="display: none;">
-                <div class="star-loading">Loading...</div>
-              </div>;
-    $meta = array(
-      'target'  => $target->requireUniqueID(),
-      'uri'     => '/differential/diffprop/'.$diff->getID().'/'.$name.'/',
-    );
-    $more =
-      <span sigil="star-link-container">
-        &middot;
-        <a mustcapture="true"
-                 sigil="star-more"
-                  href="#"
-                  meta={$meta}>Show Details</a>
-      </span>;
-    return <x:frag>{$more}{$target}</x:frag>;
-  }
-
-
-
-  protected function getRevisionStatusDisplay(DifferentialRevision $revision) {
-    $viewer_id = $this->getRequest()->getViewerContext()->getUserID();
-    $viewer_is_owner = ($viewer_id == $revision->getOwnerID());
-    $status = $revision->getStatus();
-
-    $more = null;
-    switch ($status) {
-      case DifferentialConstants::NEEDS_REVIEW:
-        $message = 'Pending Review';
-        break;
-      case DifferentialConstants::NEEDS_REVISION:
-        $message = 'Awaiting Revision';
-        if ($viewer_is_owner) {
-          $more = 'Make the requested changes and update the revision.';
-        }
-        break;
-      case DifferentialConstants::ACCEPTED:
-        $message = 'Ready for Commit';
-        if ($viewer_is_owner) {
-          $more =
-            <x:frag>
-              Run <tt>arc commit</tt> (svn) or <tt>arc amend</tt> (git) to
-              proceed.
-            </x:frag>;
-        }
-        break;
-      case DifferentialConstants::COMMITTED:
-        $message = 'Committed';
-        $ref = $revision->getRevisionRef();
-        $more = $ref
-                ? (<a href={URI($ref->getDetailURL())}>
-                     {$ref->getName()}
-                   </a>)
-                : null;
-
-        $engineering_repository_id = RepositoryRef::getByCallsign('E')->getID();
-        if ($revision->getSVNRevision() &&
-            $revision->getRepositoryID() == $engineering_repository_id) {
-          Javelin::initBehavior(
-            'differential-revtracker-status',
-            array(
-              'uri' => '/differential/revtracker/'.$revision->getID().'/',
-              'statusId' => 'revtracker_status',
-              'mergeLinkId' => 'ask_for_merge_link',
-            ));
-        }
-        break;
-      case DifferentialConstants::ABANDONED:
-        $message = 'Abandoned';
-        break;
-      default:
-        throw new Exception("Unknown revision status.");
-    }
-
-    if ($more) {
-      $message =
-        <x:frag>
-          <strong id="revtracker_status">{$message}</strong>
-          &middot; {$more}
-        </x:frag>;
-    } else {
-      $message = <strong id="revtracker_status">{$message}</strong>;
-    }
-
-    return $message;
-  }
-
-}
-  protected function getDetailFields(
-    DifferentialRevision $revision,
-    Diff $diff,
-    array $handles) {
-
-    $sandcastle = $this->getSandcastleURI($diff);
-    if ($sandcastle) {
-      $fields['Sandcastle'] = <a href={$sandcastle}>{$sandcastle}</a>;
-    }
-
-
-    $blame_rev = $revision->getSvnBlameRevision();
-    if ($blame_rev) {
-      if ($revision->getRepositoryRef() && is_numeric($blame_rev)) {
-        $ref = new RevisionRef($revision->getRepositoryRef(), $blame_rev);
-        $fields['Blame Revision'] =
-          <a href={URI($ref->getDetailURL())}>
-            {$ref->getName()}
-          </a>;
-      } else {
-        $fields['Blame Revision'] = $blame_rev;
-      }
-    }
-
-
-    $bugzilla_id = $revision->getBugzillaID();
-    if ($bugzilla_id) {
-      $href = 'http://bugs.developers.facebook.com/show_bug.cgi?id='.
-        $bugzilla_id;
-      $fields['Bugzilla'] = <a href={$href}>{'#'.$bugzilla_id}</a>;
-    }
-
-    $fields['Apply Patch'] = <tt>arc patch --revision {$revision->getID()}</tt>;
-
-    if ($diff->getParentRevisionID()) {
-      $parent = id(new DifferentialRevision())->load(
-        $diff->getParentRevisionID());
-      if ($parent) {
-        $fields['Depends On'] =
-          <a href={$parent->getURI()}>
-            D{$parent->getID()}: {$parent->getName()}
-          </a>;
-      }
-    }
-
-    Javelin::initBehavior('differential-star-more');
-    if ($unit_details) {
-      $fields['Unit Tests'] =
-        <x:frag>
-          {$fields['Unit Tests']}
-          {$this->renderDiffPropertyMoreLink($diff, 'unit')}
-        </x:frag>;
-    }
-
-    $platform_impact = $revision->getPlatformImpact();
-    if ($platform_impact) {
-      $fields['Platform Impact'] =
-        <text linebreaks="true">{$platform_impact}</text>;
-    }
-
-    return $fields;
-  }
-
-
-*/
-=======
-}
->>>>>>> f910c379
+}