<?php

/**
 * @group phriction
 */
final class PhrictionEditController
  extends PhrictionController {

  private $id;

  public function willProcessRequest(array $data) {
    $this->id = idx($data, 'id');
  }

  public function processRequest() {

    $request = $this->getRequest();
    $user = $request->getUser();

    if ($this->id) {
      $document = id(new PhrictionDocument())->load($this->id);
      if (!$document) {
        return new Aphront404Response();
      }

      $revert = $request->getInt('revert');
      if ($revert) {
        $content = id(new PhrictionContent())->loadOneWhere(
          'documentID = %d AND version = %d',
          $document->getID(),
          $revert);
        if (!$content) {
          return new Aphront404Response();
        }
      } else {
        $content = id(new PhrictionContent())->load($document->getContentID());
      }

    } else {
      $slug = $request->getStr('slug');
      $slug = PhabricatorSlug::normalize($slug);
      if (!$slug) {
        return new Aphront404Response();
      }

      $document = id(new PhrictionDocument())->loadOneWhere(
        'slug = %s',
        $slug);

      if ($document) {
        $content = id(new PhrictionContent())->load($document->getContentID());
      } else {
        if (PhrictionDocument::isProjectSlug($slug)) {
          $project = id(new PhabricatorProject())->loadOneWhere(
            'phrictionSlug = %s',
            PhrictionDocument::getProjectSlugIdentifier($slug));
          if (!$project) {
            return new Aphront404Response();
          }
        }
        $document = new PhrictionDocument();
        $document->setSlug($slug);

        $content  = new PhrictionContent();
        $content->setSlug($slug);

        $default_title = PhabricatorSlug::getDefaultTitle($slug);
        $content->setTitle($default_title);
      }
    }

    if ($request->getBool('nodraft')) {
      $draft = null;
      $draft_key = null;
    } else {
      if ($document->getPHID()) {
        $draft_key = $document->getPHID().':'.$content->getVersion();
      } else {
        $draft_key = 'phriction:'.$content->getSlug();
      }
      $draft = id(new PhabricatorDraft())->loadOneWhere(
        'authorPHID = %s AND draftKey = %s',
        $user->getPHID(),
        $draft_key);
    }

    require_celerity_resource('phriction-document-css');

    $e_title = true;
    $notes = null;
    $errors = array();

    if ($request->isFormPost()) {
      $title = $request->getStr('title');
      $notes = $request->getStr('description');

      if (!strlen($title)) {
        $e_title = 'Required';
        $errors[] = 'Document title is required.';
      } else {
        $e_title = null;
      }

      if ($document->getID()) {
        if ($content->getTitle() == $title &&
            $content->getContent() == $request->getStr('content')) {

          $dialog = new AphrontDialogView();
          $dialog->setUser($user);
          $dialog->setTitle('No Edits');
          $dialog->appendChild(
            '<p>You did not make any changes to the document.</p>');
          $dialog->addCancelButton($request->getRequestURI());

          return id(new AphrontDialogResponse())->setDialog($dialog);
        }
      } else if (!strlen($request->getStr('content'))) {

        // We trigger this only for new pages. For existing pages, deleting
        // all the content counts as deleting the page.

        $dialog = new AphrontDialogView();
        $dialog->setUser($user);
        $dialog->setTitle('Empty Page');
        $dialog->appendChild(
          '<p>You can not create an empty document.</p>');
        $dialog->addCancelButton($request->getRequestURI());

        return id(new AphrontDialogResponse())->setDialog($dialog);
      }

      if (!count($errors)) {
        $editor = id(PhrictionDocumentEditor::newForSlug($document->getSlug()))
          ->setActor($user)
          ->setTitle($title)
          ->setContent($request->getStr('content'))
          ->setDescription($notes);

        $editor->save();

        if ($draft) {
          $draft->delete();
        }

        $uri = PhrictionDocument::getSlugURI($document->getSlug());
        return id(new AphrontRedirectResponse())->setURI($uri);
      }
    }

    $error_view = null;
    if ($errors) {
      $error_view = id(new AphrontErrorView())
        ->setTitle('Form Errors')
        ->setErrors($errors);
    }

    if ($document->getID()) {
      $panel_header = 'Edit Phriction Document';
      $submit_button = 'Save Changes';
<<<<<<< HEAD
      if ($document->getStatus() != PhrictionDocumentStatus::STATUS_DELETED) {
        $delete_button = phutil_tag(
          'a',
          array(
            'href' => '/phriction/delete/'.$document->getID().'/',
            'class' => 'grey button',
          ),
          'Delete Document');
      }
=======
>>>>>>> ba3b7854
    } else {
      $panel_header = 'Create New Phriction Document';
      $submit_button = 'Create Document';
    }

    $uri = $document->getSlug();
    $uri = PhrictionDocument::getSlugURI($uri);
    $uri = PhabricatorEnv::getProductionURI($uri);

    $cancel_uri = PhrictionDocument::getSlugURI($document->getSlug());

    if ($draft &&
        strlen($draft->getDraft()) &&
        ($draft->getDraft() != $content->getContent())) {
      $content_text = $draft->getDraft();

      $discard = phutil_tag(
        'a',
        array(
          'href' => $request->getRequestURI()->alter('nodraft', true),
        ),
        'discard this draft');

      $draft_note = new AphrontErrorView();
      $draft_note->setSeverity(AphrontErrorView::SEVERITY_NOTICE);
      $draft_note->setTitle('Recovered Draft');
      $draft_note->appendChild(
        '<p>Showing a saved draft of your edits, you can '.$discard.'.</p>');
    } else {
      $content_text = $content->getContent();
      $draft_note = null;
    }

    $form = id(new AphrontFormView())
      ->setUser($user)
      ->setWorkflow(true)
      ->setAction($request->getRequestURI()->getPath())
      ->addHiddenInput('slug', $document->getSlug())
      ->addHiddenInput('nodraft', $request->getBool('nodraft'))
      ->appendChild(
        id(new AphrontFormTextControl())
          ->setLabel('Title')
          ->setValue($content->getTitle())
          ->setError($e_title)
          ->setName('title'))
      ->appendChild(
        id(new AphrontFormStaticControl())
          ->setLabel('URI')
          ->setValue($uri))
      ->appendChild(
        id(new PhabricatorRemarkupControl())
          ->setLabel('Content')
          ->setValue($content_text)
          ->setHeight(AphrontFormTextAreaControl::HEIGHT_VERY_TALL)
          ->setName('content')
          ->setID('document-textarea')
          ->setUser($user))
      ->appendChild(
        id(new AphrontFormTextControl())
          ->setLabel('Edit Notes')
          ->setValue($notes)
          ->setError(null)
          ->setName('description'))
      ->appendChild(
        id(new AphrontFormSubmitControl())
          ->addCancelButton($cancel_uri)
          ->setValue($submit_button));

    $panel = id(new AphrontPanelView())
      ->setWidth(AphrontPanelView::WIDTH_WIDE)
      ->setHeader($panel_header)
      ->appendChild($form);

    $preview_panel =
      '<div class="aphront-panel-preview aphront-panel-preview-wide">
        <div class="phriction-document-preview-header">
          Document Preview
        </div>
        <div id="document-preview">
          <div class="aphront-panel-preview-loading-text">
            Loading preview...
          </div>
        </div>
      </div>';

    Javelin::initBehavior(
      'phriction-document-preview',
      array(
        'preview'   => 'document-preview',
        'textarea'  => 'document-textarea',
        'uri'       => '/phriction/preview/?draftkey='.$draft_key,
      ));

    return $this->buildStandardPageResponse(
      array(
        $draft_note,
        $error_view,
        $panel,
        $preview_panel,
      ),
      array(
        'title' => 'Edit Document',
      ));
  }

}<|MERGE_RESOLUTION|>--- conflicted
+++ resolved
@@ -157,18 +157,6 @@
     if ($document->getID()) {
       $panel_header = 'Edit Phriction Document';
       $submit_button = 'Save Changes';
-<<<<<<< HEAD
-      if ($document->getStatus() != PhrictionDocumentStatus::STATUS_DELETED) {
-        $delete_button = phutil_tag(
-          'a',
-          array(
-            'href' => '/phriction/delete/'.$document->getID().'/',
-            'class' => 'grey button',
-          ),
-          'Delete Document');
-      }
-=======
->>>>>>> ba3b7854
     } else {
       $panel_header = 'Create New Phriction Document';
       $submit_button = 'Create Document';
