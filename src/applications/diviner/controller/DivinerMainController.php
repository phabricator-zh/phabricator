--- conflicted
+++ resolved
@@ -30,16 +30,9 @@
       ->setHeader(pht('Documentation Books'))
       ->addActionLink($query_button);
 
-<<<<<<< HEAD
     $document = new PHUIDocumentView();
     $document->setHeader($header);
     $document->addClass('diviner-view');
-=======
-    $document = id(new PHUIDocumentView())
-      ->setHeader($header)
-      ->setFontKit(PHUIDocumentView::FONT_SOURCE_SANS)
-      ->addClass('diviner-view');
->>>>>>> 6933ee5f
 
     if ($books) {
       $books = msort($books, 'getTitle');
