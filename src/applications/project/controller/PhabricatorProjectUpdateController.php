--- conflicted
+++ resolved
@@ -61,19 +61,10 @@
       case 'leave':
         $dialog = new AphrontDialogView();
         $dialog->setUser($user);
-<<<<<<< HEAD
-        $dialog->setTitle('Really leave project?');
+        $dialog->setTitle(pht('Really leave project?'));
         $dialog->appendChild(phutil_tag('p', array(), pht(
           'Your tremendous contributions to this project will be sorely '.
           'missed. Are you sure you want to leave?')));
-=======
-        $dialog->setTitle(pht('Really leave project?'));
-        $dialog->appendChild(
-          '<p>'.
-            pht('Your tremendous contributions to this project will be sorely '.
-            'missed. Are you sure you want to leave?').
-          '</p>');
->>>>>>> 2dab1c1e
         $dialog->addCancelButton($project_uri);
         $dialog->addSubmitButton(pht('Leave Project'));
         break;
