/**
 * @provides phui-header-view-css
 */

.phui-header-shell {
  border-bottom: 1px solid {$thinblueborder};
  overflow: hidden;
  padding: 0 4px 12px;
}

.phui-header-view {
  display: table;
  width: 100%
}

.phui-header-row {
  display: table-row;
}

.phui-header-col1 {
  display: table-cell;
  vertical-align: middle;
  width: 62px;
}

.phui-header-col2 {
  display: table-cell;
  vertical-align: middle;
}

.phui-header-col3 {
  display: table-cell;
  vertical-align: middle;
}

.device-phone .phui-header-col3 {
  vertical-align: top;
}

body .phui-header-shell.phui-header-no-backgound {
  background-color: transparent;
  border: none;
}

body .phui-header-shell.phui-bleed-header {
  background-color: #fff;
  border-bottom: 1px solid {$thinblueborder};
  width: auto;
  margin: 16px;
}

body .phui-header-shell.phui-bleed-header
  .phui-header-view {
  padding: 8px 24px 8px 0;
  color: {$darkbluetext};
}

.phui-header-shell + .phabricator-form-view {
  border-top-width: 0;
}

.phui-property-list-view + .diviner-document-section {
  margin-top: -1px;
}

.phui-header-view {
  position: relative;
  font-size: 13px;
}

.phui-header-header {
  font-size: 18px;
  font-weight: 500;
  line-height: 24px;
  color: {$darkbluetext};
}

.phui-object-box .phui-header-tall .phui-header-header,
.phui-document-view .phui-header-tall .phui-header-header {
  font-size: 20px;
}

.phui-header-view .phui-header-header a {
  color: {$darkbluetext};
}

.device-desktop .phui-header-view .phui-header-header a:hover {
  text-decoration: none;
  color: {$fire};
}

.phui-header-view .phui-header-action-links {
  float: right;
}

.phui-object-box .phui-header-view .phui-header-action-links {
  margin-right: 4px;
  font-size: 13px;
}

.device-phone .phui-object-box .phui-header-view .phui-header-action-links {
  margin-right: 4px;
  margin-top: -1px;
}

.device-phone .phui-header-action-link .phui-button-text {
  visibility: hidden;
  width: 0;
  margin-left: 8px;
}

.phui-header-divider {
  margin: 0 4px;
  font-weight: normal;
  color: {$lightbluetext};
}

.phui-header-tags {
  margin-left: 12px;
  font-size: 13px;
}

.phui-header-tags .phui-tag-view {
  margin-left: 4px;
}

.phui-header-image {
  display: inline-block;
  background-repeat: no-repeat;
  background-size: 100%;
  border: 1px solid rgba(0,0,0,.1);
  width: 50px;
  height: 50px;
}

.phui-header-subheader {
  font-weight: normal;
  font-size: 14px;
  margin-top: 8px;
}

.phui-header-subheader .phui-icon-view {
  display: inline-block;
  margin: -2px 4px -2px 0;
  font-size: 15px;
}

.phui-header-subheader,
.phui-header-subheader .policy-link {
  color: {$darkbluetext};
}

.phui-header-subheader .phui-header-status-dark {
  color: {$sh-indigotext};
  background-color: {$sh-indigobackground};
  padding: 2px 8px;
  border-radius: 3px;
  margin-right: 8px;
}

.phui-header-subheader .phui-header-status-dark .phui-icon-view {
  color: {$indigo};
}

.phui-header-subheader .phui-header-status-red {
  color: {$sh-redtext};
  background-color: {$sh-redbackground};
  padding: 2px 8px;
  border-radius: 3px;
  margin-right: 8px;
}

.phui-header-subheader .phui-header-status-green {
  color: {$sh-greentext};
  background-color: {$sh-greenbackground};
  padding: 2px 8px;
  border-radius: 3px;
  margin-right: 8px;
}

.phui-header-action-links .phui-mobile-menu {
  display: none;
}

.device .phui-header-action-links .phui-mobile-menu {
  display: inline-block;
}

<<<<<<< HEAD
.phui-header-action-list {
  float: right;
}

.phui-header-action-list li {
  margin: 0 0 0 8px;
  float: right;
}

.phui-header-action-list li.phui-header-action-icon {
  height: 18px;
  width: 16px;
}

.phui-header-action-list .phui-header-action-icon .phui-icon-view {
  font-size: 16px;
  line-height: 20px;
  display: block;
=======
.spaces-name {
  color: {$lightbluetext};
}

.spaces-name .phui-handle {
  color: #000;
>>>>>>> c075f7f6
}<|MERGE_RESOLUTION|>--- conflicted
+++ resolved
@@ -186,7 +186,6 @@
   display: inline-block;
 }
 
-<<<<<<< HEAD
 .phui-header-action-list {
   float: right;
 }
@@ -205,12 +204,12 @@
   font-size: 16px;
   line-height: 20px;
   display: block;
-=======
+}
+
 .spaces-name {
   color: {$lightbluetext};
 }
 
 .spaces-name .phui-handle {
   color: #000;
->>>>>>> c075f7f6
 }