--- conflicted
+++ resolved
@@ -181,20 +181,13 @@
       $warning->setTitle('Very Large Diff');
       $warning->setSeverity(AphrontErrorView::SEVERITY_WARNING);
       $warning->appendChild(
-<<<<<<< HEAD
-        '<p>'.pht('This diff is very large and affects %d files. Load '.
-        'each file individually. ', $count).
-        "<strong>".
-          phutil_tag(
-=======
         pht(
           'This diff is very large and affects %2$s files. Load each file '.
             'individually.',
           $count,
           PhutilTranslator::getInstance()->formatNumber($count)).
         " <strong>".
-          phutil_render_tag(
->>>>>>> 3e7a7518
+          phutil_tag(
             'a',
             array(
               'href' => $request_uri
