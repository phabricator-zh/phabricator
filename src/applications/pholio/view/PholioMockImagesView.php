<?php

final class PholioMockImagesView extends AphrontView {

  private $mock;

  public function setMock(PholioMock $mock) {
    $this->mock = $mock;
  }

  public function render() {
    if (!$this->mock) {
      throw new Exception("Call setMock() before render()!");
    }

    $mockview = "";

    $file = head($this->mock->getImages())->getFile();

<<<<<<< HEAD
    $image_tag = phutil_tag(
=======
    $main_image_id = celerity_generate_unique_node_id();

    $main_image_tag = phutil_render_tag(
>>>>>>> 3e7a7518
      'img',
      array(
        'src' => $file->getBestURI(),
        'class' => 'pholio-mock-image',
        'id' => $main_image_id,
      ));

<<<<<<< HEAD
    return phutil_tag(
=======
    $mockview .= phutil_render_tag(
>>>>>>> 3e7a7518
      'div',
        array(
          'class' => 'pholio-mock-image-container',
        ),
      $main_image_tag);

    if (count($this->mock->getImages()) > 1) {
      require_celerity_resource('javelin-behavior-pholio-mock-view');
      $config = array('mainID' => $main_image_id);
      Javelin::initBehavior('pholio-mock-view', $config);

      $thumbnails = array();
      foreach ($this->mock->getImages() as $image) {
        $thumbfile = $image->getFile();

        $tag = javelin_render_tag(
          'img',
          array(
            'src' => $thumbfile->getThumb160x120URI(),
            'sigil' => 'mock-thumbnail',
            'class' => 'pholio-mock-carousel-thumbnail',
            'meta' => array(
              'fullSizeURI' => $thumbfile->getBestURI(),
              'imageID' => $image->getID(),
            ),
        ));
        $thumbnails[] = $tag;
      }

      $mockview .= phutil_render_tag(
        'div',
          array(
            'class' => 'pholio-mock-carousel',
          ),
        implode($thumbnails));
    }

    return $mockview;
  }

}<|MERGE_RESOLUTION|>--- conflicted
+++ resolved
@@ -13,17 +13,13 @@
       throw new Exception("Call setMock() before render()!");
     }
 
-    $mockview = "";
+    $mockview = array();
 
     $file = head($this->mock->getImages())->getFile();
 
-<<<<<<< HEAD
-    $image_tag = phutil_tag(
-=======
     $main_image_id = celerity_generate_unique_node_id();
 
-    $main_image_tag = phutil_render_tag(
->>>>>>> 3e7a7518
+    $main_image_tag = phutil_tag(
       'img',
       array(
         'src' => $file->getBestURI(),
@@ -31,11 +27,7 @@
         'id' => $main_image_id,
       ));
 
-<<<<<<< HEAD
-    return phutil_tag(
-=======
-    $mockview .= phutil_render_tag(
->>>>>>> 3e7a7518
+    $mockview[] = phutil_tag(
       'div',
         array(
           'class' => 'pholio-mock-image-container',
@@ -51,7 +43,7 @@
       foreach ($this->mock->getImages() as $image) {
         $thumbfile = $image->getFile();
 
-        $tag = javelin_render_tag(
+        $tag = javelin_tag(
           'img',
           array(
             'src' => $thumbfile->getThumb160x120URI(),
@@ -65,15 +57,15 @@
         $thumbnails[] = $tag;
       }
 
-      $mockview .= phutil_render_tag(
+      $mockview[] = phutil_tag(
         'div',
-          array(
-            'class' => 'pholio-mock-carousel',
-          ),
-        implode($thumbnails));
+        array(
+          'class' => 'pholio-mock-carousel',
+        ),
+        $thumbnails);
     }
 
-    return $mockview;
+    return $this->renderHTMLView($mockview);
   }
 
 }